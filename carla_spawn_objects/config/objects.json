--- conflicted
+++ resolved
@@ -30,13 +30,6 @@
             "id": "audi8"
         },
         {
-<<<<<<< HEAD
-            "type": "vehicle.audi.tt",
-            "id": "audi9"
-        },
-        {
-=======
->>>>>>> 693ac409
             "type": "vehicle.dodge.charger_police_2020",
             "id": "police1"
         },
@@ -61,13 +54,6 @@
             "id": "w2"
         },
         {
-<<<<<<< HEAD
-            "type": "walker.pedestrian.0003",
-            "id": "w3"
-        },
-        {
-=======
->>>>>>> 693ac409
             "type": "vehicle.tesla.model3",
             "id": "ego_vehicle",
             "sensors": 
@@ -119,8 +105,6 @@
                     "image_size_y": 70
                 },
                 {
-<<<<<<< HEAD
-=======
                     "type": "sensor.camera.depth",
                     "id": "depth_front",
                     "spawn_point": {"x": 2.0, "y": 0.0, "z": 2.0, "roll": 0.0, "pitch": 0.0, "yaw": 0.0},
@@ -129,7 +113,6 @@
                     "image_size_y": 70
                 },
                 {
->>>>>>> 693ac409
                     "type": "sensor.other.gnss",
                     "id": "gnss",
                     "spawn_point": {"x": 1.0, "y": 0.0, "z": 2.0},
