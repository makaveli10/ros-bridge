--- conflicted
+++ resolved
@@ -1,97 +1,93 @@
-The ROS bridge package is a bridge that enables two-way communication between ROS and CARLA. The information from the CARLA server is translated to ROS topics and thus can be visualized in various visualization tools for e.g. [FoxGlove Studio](https://github.com/foxglove/studio). This bridge can be used to setup and monitor a CARLA environment for simulated dataset generation for perception systems, image synthesis, and automatic ground truth data generation or testing the trained models.
-
-<img src="docs/images/demo1.png" width="800"/>
-
-
-# What is ROS?
-The Robot Operating System (ROS) is a set of software libraries and tools that help you build robot applications. Most Robots are made up of actuators, sensors and control systems. ROS provides a standard way to visualize and connect all your sensors (cameras, distance sensors, analog to digital converters, IMU) together with the control software that makes the decisions.
-
-ROS helps developers quickly build these components and then easily connect them using ROS tools called topics and messages. These messages can be published on ROS topics and shared with visualization tools. Also, ROS can be used with simulated robots which makes training and testing easier, faster and more effective.
-
-
-# ROS with CARLA
-CARLA is an open-source simulator for autonomous driving research. The simulator provides API to spawn vehicles into the CARLA world which can be controlled by custom models or via autopilot. Moreover, it comes with various maps of different environments like country side roads or urban areas. It also provides methods to change weather conditions like time of day, precipitation etc.
-
-## ROS bridge Sensors & our additions
-CARLA simulator provides methods to attach multiple sensors to CARLA vehicles(actors) like RGB cameras, semantic segmentation camera, depth camera, IMU, LiDAR, semantic LiDAR. It also allows to simulate custom traffic scenarios.
-This repository is a fork of carla-simulator/ros-bridge which already had various sensor data converted to ROS messages, some of which we had to modify as well to fit our usecases:
-
-- RGB Camera - [sensor_msgs/CompressedImage](https://docs.ros.org/en/api/sensor_msgs/html/msg/CompressedImage.html)
-- Depth Camera - [sensor_msgs/CompressedImage](https://docs.ros.org/en/api/sensor_msgs/html/msg/CompressedImage.html)
-- Semantic Segmentation Camera - [sensor_msgs/CompressedImage](https://docs.ros.org/en/api/sensor_msgs/html/msg/CompressedImage.html)
-- Vehicle Position - [geometry_msgs/PoseStamped](http://docs.ros.org/en/noetic/api/geometry_msgs/html/msg/PoseStamped.html), [sensor_msgs/NavSatFix](https://docs.ros.org/en/api/sensor_msgs/html/msg/NavSatFix.html), [tf2_msgs/TFMessage](http://docs.ros.org/en/noetic/api/tf2_msgs/html/msg/TFMessage.html)
-- Velocity and Acceleration - [carla_msgs/CarlaEgoVehicleStatus](https://github.com/carla-simulator/ros-carla-msgs/blob/master/msg/CarlaEgoVehicleStatus.msg)
-
-Apart from that we added some new features and updates:
-- Converted all the camera message types from ```sensor_msgs/Image``` to ```sensor_msgs/CompressedImage```.
-- Added support for ```ros map_server``` for ROS1 and ```nav2_map_server map_server``` for ROS2 to convert map images to ```nav_msgs/OccupancyGrid``` so that the map is able to be displayed on 3D panel in visualization tool like FoxGlove Studio or WebViz.
-- Added PCL maps on top of ```ROS1/ROS2 map_server``` to display more detailed maps on the 3D panel of your favourite visualization tool.
-- Added support to publish ego vehicle traversed path as ```nav_msgs/Path``` which itself is a list of waypoints ```geometry_msgs/PoseStamped```.
-- Added a separate ROS topic that publishes RGB camera images with 3D Bounding boxes and LiDAR points overlaid.
-
-
-# How to use
-Autonomous vehicles require large-scale development and testing in a wide range of scenarios before they can be deployed. Moreover, huge amounts of data is required to train models for planning and perception which can be costly and time consuming. To solve the problem, simulated datasets from the CARLA simulater can be a great solution but still could be time consuming and might require diligence to validate the data gathering process.
-
-## CarlaFox
-We implemented [Carlafox](https://github.com/jpc/carlafox) - a web-based CARLA visualizer that can combine a number of ROS topics message streams including support for text and custom shapes in one single visualization to solve the problem of monitoring the data gathering process.
-
-Carlafox eradicates the hassle of using the ros-bridge with CARLA and adds FoxGlove Visualation on top of that. Instead of following intricate steps like running CARLA server, starting the ros-bridge and finally starting FoxGlove or any other visualization tool, Carlfox brings it down to one simple ```docker-compose``` to pull everything together and make it a lot easier to get started.
-
-## ROS Bridge & CARLA
-Besides, you can also use the ros-bridge without Carlafox. 
-- Clone the ros-bridge repo with carla_msgs submodule.
-```bash
- git clone --recurse-submodules https://github.com/makaveli10/ros-bridge.git
- cd ros-bridge/
-```
-
-- Build docker image with ROS1/ROS2
-```bash
-<<<<<<< HEAD
- docker build -t carla-ros . --build-arg ROS_DISTRO=noetic
-=======
- docker build -t carlafox .
->>>>>>> 3033dade
-```
-
-- Start the CARLA server
-```bash
- ./CarlaUE4.sh -RenderOffScreen -nosound 
-```
-
-- Start carla-ros docker container
-```bash
- docker run -it -d -p 9090:9090 -p 8080:8080 carla-ros
-```
-
-- Setup ROS environment
-```bash
- docker exec -it "container_id" bash
- cd /opt/carla-ros-bridge
- source ./devel/setup.bash
-```
-
-- Run Ego Vehicle example
-```bash
- roslaunch carla_ros_bridge carla_ros_bridge_with_example_ego_vehicle.launch
-```
-
-- Or just run the ros bridge and spawn actors from another client. This runs the ros_bridge in sync mode i.e. all sensor data is in sync and ros_bridge ```tick()``` the world. The client used for spawning actors/sensors shall not ```tick()``` but ```wait_for_tick()``` from ros_bridge.
-```bash
- roslaunch carla_ros_bridge carla_ros_bridge.launch
-```
-
-- To run in passive mode where rosbridge won't be ticking but only publishing data and the client used to spawn actors shall ```tick()```.
-```bash
- roslaunch carla_ros_bridge carla_ros_bridge.launch passive:=True
-```
-*NOTE*: Another client must ```tick()``` otherwise carla-ros-bridge will freeze.
-
-- The bridge publishes all topics data on ```websocket://9090```. Use [FoxGlove Studio](https://github.com/foxglove/studio)/[Webviz](https://github.com/cruise-automation/webviz) on ```websocket://9090``` with the ```foxglove_layout.json``` layout file provided in this repository to visualize the simulation data.
-
-
-# Resources
-- [CARLA simulator](https://carla.readthedocs.io/en/latest/)
-- [CARLA ros-bridge documentation](https://carla.readthedocs.io/projects/ros-bridge/en/latest/).
-- [ROS1](http://wiki.ros.org/noetic)/[ROS2](http://docs.ros.org/en/foxy/)
+The ROS bridge package is a bridge that enables two-way communication between ROS and CARLA. The information from the CARLA server is translated to ROS topics and thus can be visualized in various visualization tools for e.g. [FoxGlove Studio](https://github.com/foxglove/studio). This bridge can be used to setup and monitor a CARLA environment for simulated dataset generation for perception systems, image synthesis, and automatic ground truth data generation or testing the trained models.
+
+<img src="docs/images/demo1.png" width="800"/>
+
+
+# What is ROS?
+The Robot Operating System (ROS) is a set of software libraries and tools that help you build robot applications. Most Robots are made up of actuators, sensors and control systems. ROS provides a standard way to visualize and connect all your sensors (cameras, distance sensors, analog to digital converters, IMU) together with the control software that makes the decisions.
+
+ROS helps developers quickly build these components and then easily connect them using ROS tools called topics and messages. These messages can be published on ROS topics and shared with visualization tools. Also, ROS can be used with simulated robots which makes training and testing easier, faster and more effective.
+
+
+# ROS with CARLA
+CARLA is an open-source simulator for autonomous driving research. The simulator provides API to spawn vehicles into the CARLA world which can be controlled by custom models or via autopilot. Moreover, it comes with various maps of different environments like country side roads or urban areas. It also provides methods to change weather conditions like time of day, precipitation etc.
+
+## ROS bridge Sensors & our additions
+CARLA simulator provides methods to attach multiple sensors to CARLA vehicles(actors) like RGB cameras, semantic segmentation camera, depth camera, IMU, LiDAR, semantic LiDAR. It also allows to simulate custom traffic scenarios.
+This repository is a fork of carla-simulator/ros-bridge which already had various sensor data converted to ROS messages, some of which we had to modify as well to fit our usecases:
+
+- RGB Camera - [sensor_msgs/CompressedImage](https://docs.ros.org/en/api/sensor_msgs/html/msg/CompressedImage.html)
+- Depth Camera - [sensor_msgs/CompressedImage](https://docs.ros.org/en/api/sensor_msgs/html/msg/CompressedImage.html)
+- Semantic Segmentation Camera - [sensor_msgs/CompressedImage](https://docs.ros.org/en/api/sensor_msgs/html/msg/CompressedImage.html)
+- Vehicle Position - [geometry_msgs/PoseStamped](http://docs.ros.org/en/noetic/api/geometry_msgs/html/msg/PoseStamped.html), [sensor_msgs/NavSatFix](https://docs.ros.org/en/api/sensor_msgs/html/msg/NavSatFix.html), [tf2_msgs/TFMessage](http://docs.ros.org/en/noetic/api/tf2_msgs/html/msg/TFMessage.html)
+- Velocity and Acceleration - [carla_msgs/CarlaEgoVehicleStatus](https://github.com/carla-simulator/ros-carla-msgs/blob/master/msg/CarlaEgoVehicleStatus.msg)
+
+Apart from that we added some new features and updates:
+- Converted all the camera message types from ```sensor_msgs/Image``` to ```sensor_msgs/CompressedImage```.
+- Added support for ```ros map_server``` for ROS1 and ```nav2_map_server map_server``` for ROS2 to convert map images to ```nav_msgs/OccupancyGrid``` so that the map is able to be displayed on 3D panel in visualization tool like FoxGlove Studio or WebViz.
+- Added PCL maps on top of ```ROS1/ROS2 map_server``` to display more detailed maps on the 3D panel of your favourite visualization tool.
+- Added support to publish ego vehicle traversed path as ```nav_msgs/Path``` which itself is a list of waypoints ```geometry_msgs/PoseStamped```.
+- Added a separate ROS topic that publishes RGB camera images with 3D Bounding boxes and LiDAR points overlaid.
+
+
+# How to use
+Autonomous vehicles require large-scale development and testing in a wide range of scenarios before they can be deployed. Moreover, huge amounts of data is required to train models for planning and perception which can be costly and time consuming. To solve the problem, simulated datasets from the CARLA simulater can be a great solution but still could be time consuming and might require diligence to validate the data gathering process.
+
+## CarlaFox
+We implemented [Carlafox](https://github.com/jpc/carlafox) - a web-based CARLA visualizer that can combine a number of ROS topics message streams including support for text and custom shapes in one single visualization to solve the problem of monitoring the data gathering process.
+
+Carlafox eradicates the hassle of using the ros-bridge with CARLA and adds FoxGlove Visualation on top of that. Instead of following intricate steps like running CARLA server, starting the ros-bridge and finally starting FoxGlove or any other visualization tool, Carlfox brings it down to one simple ```docker-compose``` to pull everything together and make it a lot easier to get started.
+
+## ROS Bridge & CARLA
+Besides, you can also use the ros-bridge without Carlafox. 
+- Clone the ros-bridge repo with carla_msgs submodule.
+```bash
+ git clone --recurse-submodules https://github.com/makaveli10/ros-bridge.git
+ cd ros-bridge/
+```
+
+- Build docker image with ROS1/ROS2
+```bash
+ docker build -t carlafox .
+```
+
+- Start the CARLA server
+```bash
+ ./CarlaUE4.sh -RenderOffScreen -nosound 
+```
+
+- Start carla-ros docker container
+```bash
+ docker run -it -d -p 9090:9090 -p 8080:8080 carla-ros
+```
+
+- Setup ROS environment
+```bash
+ docker exec -it "container_id" bash
+ cd /opt/carla-ros-bridge
+ source ./devel/setup.bash
+```
+
+- Run Ego Vehicle example
+```bash
+ roslaunch carla_ros_bridge carla_ros_bridge_with_example_ego_vehicle.launch
+```
+
+- Or just run the ros bridge and spawn actors from another client. This runs the ros_bridge in sync mode i.e. all sensor data is in sync and ros_bridge ```tick()``` the world. The client used for spawning actors/sensors shall not ```tick()``` but ```wait_for_tick()``` from ros_bridge.
+```bash
+ roslaunch carla_ros_bridge carla_ros_bridge.launch
+```
+
+- To run in passive mode where rosbridge won't be ticking but only publishing data and the client used to spawn actors shall ```tick()```.
+```bash
+ roslaunch carla_ros_bridge carla_ros_bridge.launch passive:=True
+```
+*NOTE*: Another client must ```tick()``` otherwise carla-ros-bridge will freeze.
+
+- The bridge publishes all topics data on ```websocket://9090```. Use [FoxGlove Studio](https://github.com/foxglove/studio)/[Webviz](https://github.com/cruise-automation/webviz) on ```websocket://9090``` with the ```foxglove_layout.json``` layout file provided in this repository to visualize the simulation data.
+
+
+# Resources
+- [CARLA simulator](https://carla.readthedocs.io/en/latest/)
+- [CARLA ros-bridge documentation](https://carla.readthedocs.io/projects/ros-bridge/en/latest/).
+- [ROS1](http://wiki.ros.org/noetic)/[ROS2](http://docs.ros.org/en/foxy/)