# ROS/ROS2 bridge for CARLA simulator
 This ROS package is a bridge that enables two-way communication between ROS and CARLA. The information from the CARLA server is translated to ROS topics. In the same way, the messages sent between nodes in ROS get translated to commands to be applied in CARLA. We use [FoxGlove](https://foxglove.dev/) to visualize simulation data.

<<<<<<< HEAD
[![Actions Status](https://github.com/carla-simulator/ros-bridge/workflows/CI/badge.svg)](https://github.com/carla-simulator/ros-bridge)
[![Documentation](https://readthedocs.org/projects/carla/badge/?version=latest)](http://carla.readthedocs.io)
[![GitHub](https://img.shields.io/github/license/carla-simulator/ros-bridge)](https://github.com/carla-simulator/ros-bridge/blob/master/LICENSE)
[![GitHub release (latest by date)](https://img.shields.io/github/v/release/carla-simulator/ros-bridge)](https://github.com/carla-simulator/ros-bridge/releases/latest)

 This ROS package is a bridge that enables two-way communication between ROS and CARLA. The information from the CARLA server is translated to ROS topics. In the same way, the messages sent between nodes in ROS get translated to commands to be applied in CARLA.


=======
>>>>>>> 693ac409

**This version requires CARLA 0.9.12**

## Features
<<<<<<< HEAD
- Provide Sensor Data (Lidar, Semantic lidar, Cameras (depth, segmentation, rgb, dvs), GNSS, Radar, IMU)

=======
- Provide Sensor Data (Lidar, Cameras (depth, segmentation, rgb), GNSS, IMU)
- Provide bboxes of vehicles.
- Draw lidar points on RGB camera.

## Getting started

### Docker setup
- Clone the ros-bridge repo with carla_msgs submodule.
```bash
 git clone --recurse-submodules https://github.com/makaveli10/ros-bridge.git
 cd ros-bridge/
```

- Build docker image
```bash
 docker build -t carlafox .
```

### Quick Start
- Start the Carla Server
```bash
 ./CarlaUE4.sh -RenderOffScreen -nosound 
```

- Start docker container with Foxglove web interface
```bash
 docker run -it -d -p 9090:9090 -p 8080:8080 carlafox 
```

- Create another docker bash terminal, setup environment
```bash
 docker exec -it "container_id" bash
 cd /opt/carla-ros-bridge
 source ./devel/setup.bash
```

- Run Ego Vehicle example. 
```bash
 roslaunch carla_ros_bridge carla_ros_bridge_with_example_ego_vehicle.launch
```

- Or just run the ros bridge and spawn actors from another client. This runs the ros_bridge in sync mode i.e. all sensor data is in sync and ros_bridge ```tick()``` the world. The client used for spawning actors/sensors shall not ```tick()``` but ```wait_for_tick()``` from ros_bridge.
```bash
 roslaunch carla_ros_bridge carla_ros_bridge.launch
```

- To run in passive mode where rosbridge won't be ticking but only publishing data and the client used to spawn actors shall ```tick()```.
```bash
 roslaunch carla_ros_bridge carla_ros_bridge.launch passive:=True
```
*NOTE*: Another client must ```tick()``` otherwise carla-ros-bridge will freeze.

- Access FoxGlove here -> http://localhost:8080/?ds=rosbridge-websocket&ds.url=ws%3A%2F%2Flocalhost%3A9090&layoutURL=foxglove_layout.json
>>>>>>> 693ac409

*NOTE*: Use Chrome Browser.

<<<<<<< HEAD
### Docker setup
- Clone the ros-bridge repo with carla_msgs submodule.
```bash
 git clone --recurse-submodules -b viz https://github.com/makaveli10/ros-bridge.git
 cd ros-bridge/
```

- Build docker image
```bash
 docker build -t ros-foxglove .
```


- Start the Carla Server
```bash
 ./CarlaUE4.sh -RenderOffScreen -nosound 
```


- Start docker container with Foxglove web interface
```bash
 docker run -it -d -p 9090:9090 -p 8080:8080 ros-foxglove 
```
NOTE: Use Chrome browser -> localhost:8080. Use Open Connection -> Rosbridge (ROS1 & ROS2). You can user foxglove_layout.json from this repo.


- Create another docker bash terminal, setup environment and run example
```bash
 docker exec -it "container_id" bash
 cd /opt/carla-ros-bridge
 source /opt/carla-ros-bridge/install/setup.bash
 roslaunch carla_ros_bridge carla_ros_bridge_with_example_ego_vehicle.launch
```


- To see map as an image on 3D panel. Start another docker container terminal instance.
```bash
 docker exec -it "container_id" bash
 cd /opt/carla-ros-bridge
 source /opt/carla-ros-bridge/install/setup.bash
 rosrun map_server map_server src/carla_ros_bridge/maps/Town01.yaml
```
NOTE: Please check the map topic in 3D panel to see the map.


- To run in passive mode where rosbridge won't be ticking but only publishing data
```bash
 roslaunch carla_ros_bridge carla_ros_bridge_with_example_ego_vehicle.launch passive:=True
```
NOTE: Another client must tick otherwise carla-ros-bridge will freeze.


=======
<img src="docs/images/demo1.png" width="800"/>
>>>>>>> 693ac409

<|MERGE_RESOLUTION|>--- conflicted
+++ resolved
@@ -1,136 +1,65 @@
-# ROS/ROS2 bridge for CARLA simulator
- This ROS package is a bridge that enables two-way communication between ROS and CARLA. The information from the CARLA server is translated to ROS topics. In the same way, the messages sent between nodes in ROS get translated to commands to be applied in CARLA. We use [FoxGlove](https://foxglove.dev/) to visualize simulation data.
-
-<<<<<<< HEAD
-[![Actions Status](https://github.com/carla-simulator/ros-bridge/workflows/CI/badge.svg)](https://github.com/carla-simulator/ros-bridge)
-[![Documentation](https://readthedocs.org/projects/carla/badge/?version=latest)](http://carla.readthedocs.io)
-[![GitHub](https://img.shields.io/github/license/carla-simulator/ros-bridge)](https://github.com/carla-simulator/ros-bridge/blob/master/LICENSE)
-[![GitHub release (latest by date)](https://img.shields.io/github/v/release/carla-simulator/ros-bridge)](https://github.com/carla-simulator/ros-bridge/releases/latest)
-
- This ROS package is a bridge that enables two-way communication between ROS and CARLA. The information from the CARLA server is translated to ROS topics. In the same way, the messages sent between nodes in ROS get translated to commands to be applied in CARLA.
-
-
-=======
->>>>>>> 693ac409
-
-**This version requires CARLA 0.9.12**
-
-## Features
-<<<<<<< HEAD
-- Provide Sensor Data (Lidar, Semantic lidar, Cameras (depth, segmentation, rgb, dvs), GNSS, Radar, IMU)
-
-=======
-- Provide Sensor Data (Lidar, Cameras (depth, segmentation, rgb), GNSS, IMU)
-- Provide bboxes of vehicles.
-- Draw lidar points on RGB camera.
-
-## Getting started
-
-### Docker setup
-- Clone the ros-bridge repo with carla_msgs submodule.
-```bash
- git clone --recurse-submodules https://github.com/makaveli10/ros-bridge.git
- cd ros-bridge/
-```
-
-- Build docker image
-```bash
- docker build -t carlafox .
-```
-
-### Quick Start
-- Start the Carla Server
-```bash
- ./CarlaUE4.sh -RenderOffScreen -nosound 
-```
-
-- Start docker container with Foxglove web interface
-```bash
- docker run -it -d -p 9090:9090 -p 8080:8080 carlafox 
-```
-
-- Create another docker bash terminal, setup environment
-```bash
- docker exec -it "container_id" bash
- cd /opt/carla-ros-bridge
- source ./devel/setup.bash
-```
-
-- Run Ego Vehicle example. 
-```bash
- roslaunch carla_ros_bridge carla_ros_bridge_with_example_ego_vehicle.launch
-```
-
-- Or just run the ros bridge and spawn actors from another client. This runs the ros_bridge in sync mode i.e. all sensor data is in sync and ros_bridge ```tick()``` the world. The client used for spawning actors/sensors shall not ```tick()``` but ```wait_for_tick()``` from ros_bridge.
-```bash
- roslaunch carla_ros_bridge carla_ros_bridge.launch
-```
-
-- To run in passive mode where rosbridge won't be ticking but only publishing data and the client used to spawn actors shall ```tick()```.
-```bash
- roslaunch carla_ros_bridge carla_ros_bridge.launch passive:=True
-```
-*NOTE*: Another client must ```tick()``` otherwise carla-ros-bridge will freeze.
-
-- Access FoxGlove here -> http://localhost:8080/?ds=rosbridge-websocket&ds.url=ws%3A%2F%2Flocalhost%3A9090&layoutURL=foxglove_layout.json
->>>>>>> 693ac409
-
-*NOTE*: Use Chrome Browser.
-
-<<<<<<< HEAD
-### Docker setup
-- Clone the ros-bridge repo with carla_msgs submodule.
-```bash
- git clone --recurse-submodules -b viz https://github.com/makaveli10/ros-bridge.git
- cd ros-bridge/
-```
-
-- Build docker image
-```bash
- docker build -t ros-foxglove .
-```
-
-
-- Start the Carla Server
-```bash
- ./CarlaUE4.sh -RenderOffScreen -nosound 
-```
-
-
-- Start docker container with Foxglove web interface
-```bash
- docker run -it -d -p 9090:9090 -p 8080:8080 ros-foxglove 
-```
-NOTE: Use Chrome browser -> localhost:8080. Use Open Connection -> Rosbridge (ROS1 & ROS2). You can user foxglove_layout.json from this repo.
-
-
-- Create another docker bash terminal, setup environment and run example
-```bash
- docker exec -it "container_id" bash
- cd /opt/carla-ros-bridge
- source /opt/carla-ros-bridge/install/setup.bash
- roslaunch carla_ros_bridge carla_ros_bridge_with_example_ego_vehicle.launch
-```
-
-
-- To see map as an image on 3D panel. Start another docker container terminal instance.
-```bash
- docker exec -it "container_id" bash
- cd /opt/carla-ros-bridge
- source /opt/carla-ros-bridge/install/setup.bash
- rosrun map_server map_server src/carla_ros_bridge/maps/Town01.yaml
-```
-NOTE: Please check the map topic in 3D panel to see the map.
-
-
-- To run in passive mode where rosbridge won't be ticking but only publishing data
-```bash
- roslaunch carla_ros_bridge carla_ros_bridge_with_example_ego_vehicle.launch passive:=True
-```
-NOTE: Another client must tick otherwise carla-ros-bridge will freeze.
-
-
-=======
-<img src="docs/images/demo1.png" width="800"/>
->>>>>>> 693ac409
-
+# ROS/ROS2 bridge for CARLA simulator
+ This ROS package is a bridge that enables two-way communication between ROS and CARLA. The information from the CARLA server is translated to ROS topics. In the same way, the messages sent between nodes in ROS get translated to commands to be applied in CARLA. We use [FoxGlove](https://foxglove.dev/) to visualize simulation data.
+
+
+**This version requires CARLA 0.9.12**
+
+## Features
+- Provide Sensor Data (Lidar, Cameras (depth, segmentation, rgb), GNSS, IMU)
+- Provide bboxes of vehicles.
+- Draw lidar points on RGB camera.
+
+## Getting started
+
+### Docker setup
+- Clone the ros-bridge repo with carla_msgs submodule.
+```bash
+ git clone --recurse-submodules https://github.com/makaveli10/ros-bridge.git
+ cd ros-bridge/
+```
+
+- Build docker image
+```bash
+ docker build -t carlafox .
+```
+
+### Quick Start
+- Start the Carla Server
+```bash
+ ./CarlaUE4.sh -RenderOffScreen -nosound 
+```
+
+- Start docker container with Foxglove web interface
+```bash
+ docker run -it -d -p 9090:9090 -p 8080:8080 carlafox 
+```
+
+- Create another docker bash terminal, setup environment
+```bash
+ docker exec -it "container_id" bash
+ cd /opt/carla-ros-bridge
+ source ./devel/setup.bash
+```
+
+- Run Ego Vehicle example. 
+```bash
+ roslaunch carla_ros_bridge carla_ros_bridge_with_example_ego_vehicle.launch
+```
+
+- Or just run the ros bridge and spawn actors from another client. This runs the ros_bridge in sync mode i.e. all sensor data is in sync and ros_bridge ```tick()``` the world. The client used for spawning actors/sensors shall not ```tick()``` but ```wait_for_tick()``` from ros_bridge.
+```bash
+ roslaunch carla_ros_bridge carla_ros_bridge.launch
+```
+
+- To run in passive mode where rosbridge won't be ticking but only publishing data and the client used to spawn actors shall ```tick()```.
+```bash
+ roslaunch carla_ros_bridge carla_ros_bridge.launch passive:=True
+```
+*NOTE*: Another client must ```tick()``` otherwise carla-ros-bridge will freeze.
+
+- Access FoxGlove here -> http://localhost:8080/?ds=rosbridge-websocket&ds.url=ws%3A%2F%2Flocalhost%3A9090&layoutURL=foxglove_layout.json
+
+*NOTE*: Use Chrome Browser.
+
+<img src="docs/images/demo1.png" width="800"/>
+