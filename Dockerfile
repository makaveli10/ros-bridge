
ARG ROS_DISTRO

FROM ros:$ROS_DISTRO-ros-base

<<<<<<< HEAD
# install foxglove studio & dependencies
RUN apt update && apt install -y curl wget git git-lfs debian-keyring debian-archive-keyring apt-transport-https
RUN curl -sL https://deb.nodesource.com/setup_16.x | sudo -E bash - && \
    apt install nodejs

RUN git clone -b layoutURL-deeplinking https://github.com/makaveli10/studio.git && cd studio && git show HEAD
RUN curl -1sLf 'https://dl.cloudsmith.io/public/caddy/stable/gpg.key' | tee /etc/apt/trusted.gpg.d/caddy-stable.asc && \
        curl -1sLf 'https://dl.cloudsmith.io/public/caddy/stable/debian.deb.txt' | tee /etc/apt/sources.list.d/caddy-stable.list && \
        apt update && \
        apt install caddy

RUN cd studio && npm install -g yarn && \
                 yarn install --immutable && \
                 yarn run web:build:prod && \
                 cp -r /studio/web/.webpack/* ./

=======
>>>>>>> 7b8795ee
# setup ros bridge
RUN mkdir -p /opt/carla-ros-bridge/src
WORKDIR /opt/carla-ros-bridge/

COPY requirements.txt /opt/carla-ros-bridge/
COPY install_dependencies.sh /opt/carla-ros-bridge/

RUN /bin/bash -c 'source /opt/ros/$ROS_DISTRO/setup.bash; \
                 rosdep update && rosdep install --from-paths src --ignore-src -r'
RUN /bin/bash -c 'source /opt/ros/$ROS_DISTRO/setup.bash; \
                  bash /opt/carla-ros-bridge/install_dependencies.sh;'

COPY . /opt/carla-ros-bridge/src

RUN /bin/bash -c 'source /opt/ros/$ROS_DISTRO/setup.bash ; \
                  if [ "$ROS_VERSION" == "2" ]; then colcon build; else catkin_make install; fi'

COPY ./config/default /etc/nginx/sites-enabled

WORKDIR /studio

COPY start-ros-bridge.sh wait-for-carla.py /
ENTRYPOINT ["/start-ros-bridge.sh"]<|MERGE_RESOLUTION|>--- conflicted
+++ resolved
@@ -3,25 +3,6 @@
 
 FROM ros:$ROS_DISTRO-ros-base
 
-<<<<<<< HEAD
-# install foxglove studio & dependencies
-RUN apt update && apt install -y curl wget git git-lfs debian-keyring debian-archive-keyring apt-transport-https
-RUN curl -sL https://deb.nodesource.com/setup_16.x | sudo -E bash - && \
-    apt install nodejs
-
-RUN git clone -b layoutURL-deeplinking https://github.com/makaveli10/studio.git && cd studio && git show HEAD
-RUN curl -1sLf 'https://dl.cloudsmith.io/public/caddy/stable/gpg.key' | tee /etc/apt/trusted.gpg.d/caddy-stable.asc && \
-        curl -1sLf 'https://dl.cloudsmith.io/public/caddy/stable/debian.deb.txt' | tee /etc/apt/sources.list.d/caddy-stable.list && \
-        apt update && \
-        apt install caddy
-
-RUN cd studio && npm install -g yarn && \
-                 yarn install --immutable && \
-                 yarn run web:build:prod && \
-                 cp -r /studio/web/.webpack/* ./
-
-=======
->>>>>>> 7b8795ee
 # setup ros bridge
 RUN mkdir -p /opt/carla-ros-bridge/src
 WORKDIR /opt/carla-ros-bridge/
