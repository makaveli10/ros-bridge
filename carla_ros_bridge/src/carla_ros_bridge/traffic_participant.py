#!/usr/bin/env python

#
# Copyright (c) 2019 Intel Corporation
#
# This work is licensed under the terms of the MIT license.
# For a copy, see <https://opensource.org/licenses/MIT>.
#
"""
Classes to handle Carla traffic participants
"""

from derived_object_msgs.msg import Object  # pylint: disable=import-error
from nav_msgs.msg import Odometry  # pylint: disable=import-error
from shape_msgs.msg import SolidPrimitive  # pylint: disable=import-error

from carla_ros_bridge.actor import Actor


class TrafficParticipant(Actor):
    """
    actor implementation details for traffic participant
    """

    def __init__(self, carla_actor, parent, node, prefix):
        """
        Constructor

        :param carla_actor: carla actor object
        :type carla_actor: carla.Actor
        :param parent: the parent of this
        :type parent: carla_ros_bridge.Parent
        :param node: node-handle
        :type node: CompatibleNode
        :param prefix: the topic prefix to be used for this actor
        :type prefix: string
        """
        self.classification_age = 0
        super(TrafficParticipant, self).__init__(carla_actor=carla_actor, parent=parent,
                                                 node=node, prefix=prefix)
        self.odometry_publisher = node.new_publisher(
            Odometry, self.get_topic_prefix() + "/odometry")

    def update(self, frame, timestamp):
        """
        Function (override) to update this object.

        On update vehicles send:
        - tf global frame
        - object message
        - marker message

        :return:
        """
        self.classification_age += 1
        self.publish_transform(self.get_ros_transform(None, None, str(self.get_id())))
        self.publish_marker()
        self.send_odometry()

        super(TrafficParticipant, self).update(frame, timestamp)

    def send_odometry(self):
        """
        Sends odometry
        :return:
        """
        odometry = Odometry(header=self.get_msg_header("map"))
        odometry.child_frame_id = self.get_prefix()
        odometry.pose.pose = self.get_current_ros_pose()
        odometry.twist.twist = self.get_current_ros_twist_rotated()
        self.odometry_publisher.publish(odometry)

    def get_object_info(self):
        """
        Function to send object messages of this traffic participant.

        A derived_object_msgs.msg.Object is prepared to be published via '/carla/objects'

        :return:
        """
        obj = Object(header=self.get_msg_header("map"))
        # ID
        obj.id = self.get_id()
        # Pose
        obj.pose = self.get_current_ros_pose()
        # Twist
        obj.twist = self.get_current_ros_twist()
        # Acceleration
        obj.accel = self.get_current_ros_accel()
        # Shape
        obj.shape.type = SolidPrimitive.BOX
        obj.shape.dimensions.extend([
            self.carla_actor.bounding_box.extent.x * 2.0,
            self.carla_actor.bounding_box.extent.y * 2.0,
            self.carla_actor.bounding_box.extent.z * 2.0
        ])

        # Classification if available in attributes
        if self.get_classification() != Object.CLASSIFICATION_UNKNOWN:
            obj.object_classified = True
            obj.classification = self.get_classification()
<<<<<<< HEAD
            obj.classification_certainty = 1
=======
            obj.classification_certainty = 255
>>>>>>> ee524bb5
            obj.classification_age = self.classification_age

        return obj

    def get_classification(self):  # pylint: disable=no-self-use
        """
        Function to get object classification (overridden in subclasses)
        """
        return Object.CLASSIFICATION_UNKNOWN<|MERGE_RESOLUTION|>--- conflicted
+++ resolved
@@ -99,11 +99,7 @@
         if self.get_classification() != Object.CLASSIFICATION_UNKNOWN:
             obj.object_classified = True
             obj.classification = self.get_classification()
-<<<<<<< HEAD
-            obj.classification_certainty = 1
-=======
             obj.classification_certainty = 255
->>>>>>> ee524bb5
             obj.classification_age = self.classification_age
 
         return obj
