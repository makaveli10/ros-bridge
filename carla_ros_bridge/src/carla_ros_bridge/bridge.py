--- conflicted
+++ resolved
@@ -336,15 +336,6 @@
                 self.carla_control_queue.put(CarlaControl.PAUSE)
                 return
 
-<<<<<<< HEAD
-    def draw_bounding_boxes(self):
-        for vehicle in self.carla_world.get_actors().filter('vehicle.*'):
-            # draw Box
-            transform = vehicle.get_transform()
-            bounding_box = vehicle.bounding_box
-            bounding_box.location += transform.location
-            self.carla_world.debug.draw_box(bounding_box, transform.rotation, thickness=0.01)
-=======
     def get_rgb_cams_and_publishers(self):
         """Gets all the RGB cameras and lidar sensor for
         all the Ego Vehicles in the simulation.
@@ -455,7 +446,6 @@
                 img_msg_bboxes_lidar = Camera.cv_bridge.cv2_to_imgmsg(img, encoding='rgb8')
                 img_msg_bboxes_lidar.header = header
                 self.boxes_lidar_publishers[parent][id_].publish(img_msg_bboxes_lidar)
->>>>>>> 693ac409
 
     def _synchronous_mode_update(self):
         """
