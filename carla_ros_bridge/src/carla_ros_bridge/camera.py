--- conflicted
+++ resolved
@@ -242,11 +242,6 @@
             dtype=numpy.uint8, buffer=carla_image.raw_data)
         carla_image_data_array = carla_image_data_array[:, :, :3]
         carla_image_data_array = carla_image_data_array[:, :, ::-1]
-<<<<<<< HEAD
-        return carla_image_data_array, 'rgb8'
-
-
-=======
         self.image = carla_image_data_array
         return carla_image_data_array, 'rgb8'
 
@@ -256,7 +251,6 @@
             return img
         return None
         
->>>>>>> 693ac409
 class DepthCamera(Camera):
 
     """
