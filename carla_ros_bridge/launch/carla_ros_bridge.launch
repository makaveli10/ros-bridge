--- conflicted
+++ resolved
@@ -10,10 +10,6 @@
   <arg name='host' default='viking.kurg.org'/>
   <arg name='port' default='2000'/>
   <arg name='timeout' default='200'/>
-<<<<<<< HEAD
-=======
-
->>>>>>> 693ac409
   <!-- 
     enable/disable synchronous mode. If enabled ros-bridge waits until
     expected data is received for all sensors
@@ -36,15 +32,12 @@
     Only the vehicles within this list are controllable from within ROS.
     (the vehicle from CARLA is selected which has the attribute 'role_name' set to this value)
   -->
-<<<<<<< HEAD
-=======
 
   <arg name="map_file" default="$(find carla_ros_bridge)/maps/$(arg town).yaml"/>
 
   <!-- Run the map server -->
   <node name="map_server" pkg="map_server" type="map_server" args="$(arg map_file)" />
 
->>>>>>> 693ac409
   <arg name='ego_vehicle_role_name' default='["ego", "hero", "ego_vehicle", "hero0", "hero1", "hero2", "hero3", "hero4", "hero5", "hero6", "hero7", "hero8", "hero9"]'/>
       
   <node pkg="carla_ros_bridge" name="carla_ros_bridge" type="bridge.py" output="screen" required="true">
